//! This module contains classes and enums for column information.

use std::fmt;

use ::expressions::{Environment, Expression, ExpressionProcessor, Literal, SelectValue};

struct SubqueryProcessor {
    pub has_valid_subqueries: bool
}

impl SubqueryProcessor {
    fn new() -> SubqueryProcessor {
        SubqueryProcessor { has_valid_subqueries: false }
    }
}

impl ExpressionProcessor for SubqueryProcessor {
    fn enter(&mut self, _node: &Expression) {
        // We don't need to do anything with the nodes when they come in.
    }

    fn leave(&mut self, node: &Expression) -> Expression {
        match *node {
            Expression::Subquery(ref clause) => {
                // If this is a scalar subquery with one value, then we return the default value of
                // what that value would be. Otherwise, we just return the original expression.
                // This allows us determine the column type of subquery expressions that would be
                // valid because they are scalar.
                if clause.values.len() == 1 {
                    let ref value = clause.values[0];
                    match ColumnInfo::from_select_value(value, &mut None) {
                        Some(info) => {
                            self.has_valid_subqueries = true;
                            info.column_type.default_literal().into()
                        },
                        None => node.clone()
                    }
                } else {
                    node.clone()
                }
            },
            _ => node.clone(),
        }
    }
}

/// A shorthand type for storing a column name in (table_name, column_name) form.
pub type ColumnName = (Option<String>, Option<String>);

/// Convert a column name to string form, with wildcards.
pub fn column_name_to_string(name: &ColumnName) -> String {
    match *name {
        (Some(ref table_name), Some(ref col_name)) => format!("{}.{}", table_name, col_name),
        (None, Some(ref col_name)) => format!("{}", col_name),
        (Some(ref table_name), None) => format!("{}.*", table_name),
        (None, None) => format!("*"),
    }
}

/// An empty Char column type. Useful for comparing type IDs.
pub const EMPTY_CHAR: ColumnType = ColumnType::Char { length: 0 };

/// An empty VarChar column type. Useful for comparing type IDs.
pub const EMPTY_VARCHAR: ColumnType = ColumnType::VarChar { length: 0 };

/// An empty VarChar column type. Useful for comparing type IDs.
pub const EMPTY_NUMERIC: ColumnType = ColumnType::Numeric {
    scale: 0,
    precision: 0,
};

/// The type of a single column in a relation.
#[derive(Debug, Copy, Clone, PartialEq)]
pub enum ColumnType {
    /// A placeholder type for `NULL` literals.
    Null,
    /// A 1-byte signed integer.
    TinyInt,
    /// A 2-byte signed integer.
    SmallInt,
    /// A 4-byte signed integer.
    Integer,
    /// An 8-byte signed integer.
    BigInt,
    /// A 4-byte signed floating-point number with 24 bits of precision.
    Float,
    /// An 8-byte signed floating-point number with 53 bits of precision.
    Double,
    /// A decimal value with a specified precision and scale.
    Numeric {
        /// The number of digits stored to the right of the decimal point.
        scale: u16,
        /// The total number of digits stored.
        precision: u16,
    },
    /// A fixed-length character-sequence, with a specified length.
    Char {
        /// The length of the string.
        length: u16,
    },
    /// A variable-length character-sequence, with a specified maximum length.
    VarChar {
        /// The length of the string.
        length: u16,
    },
    /// A large character-sequence, with a very large maximum length.
    Text,
    /// A large byte-sequence, with a very large maximum length.
    Blob,
    /// A date value containing year, month, and day.
    Date,
    /// A time value containing hours, minutes, and seconds.
    Time,
    /// A combination date and time value, containing all the fields of
    /// [ColumnType::Date](enum.ColumnType.html#variant.Date) and
    /// [ColumnType::Time](enum.ColumnType.html#variant.Time).
    DateTime,
    /// A date/time value with higher precision than
    /// [ColumnType::DateTime](enum.ColumnType.html#variant.DateTime).
    Timestamp,
    /// A file-pointer value. This is not exposed in SQL, but is used
    /// internally.
    FilePointer,
}

impl From<ColumnType> for u8 {
    fn from(col_type: ColumnType) -> u8 {
        match col_type {
            ColumnType::Null => 0,
            ColumnType::Integer => 1,
            ColumnType::SmallInt => 2,
            ColumnType::BigInt => 3,
            ColumnType::TinyInt => 4,
            ColumnType::Float => 5,
            ColumnType::Double => 6,
            ColumnType::Numeric { scale: _, precision: _ } => 7,
            ColumnType::Char { length: _ } => 21,
            ColumnType::VarChar { length: _ } => 22,
            ColumnType::Text => 23,
            ColumnType::Blob => 24,
            ColumnType::Date => 31,
            ColumnType::Time => 32,
            ColumnType::DateTime => 33,
            ColumnType::Timestamp => 34,
            ColumnType::FilePointer => 41,
        }
    }
}

impl From<u8> for ColumnType {
    fn from(byte: u8) -> ColumnType {
        match byte {
            1 => ColumnType::Integer,
            2 => ColumnType::SmallInt,
            3 => ColumnType::BigInt,
            4 => ColumnType::TinyInt,
            5 => ColumnType::Float,
            6 => ColumnType::Double,
            7 => EMPTY_NUMERIC,
            21 => EMPTY_CHAR,
            22 => EMPTY_VARCHAR,
            23 => ColumnType::Text,
            24 => ColumnType::Blob,
            31 => ColumnType::Date,
            32 => ColumnType::Time,
            33 => ColumnType::DateTime,
            34 => ColumnType::Timestamp,
            41 => ColumnType::FilePointer,
            0 | _ => ColumnType::Null,
        }
    }
}

impl fmt::Display for ColumnType {
    fn fmt(&self, f: &mut fmt::Formatter) -> fmt::Result {
        match *self {
            ColumnType::Numeric { scale, precision } => write!(f, "NUMERIC({}, {})", scale, precision),
            ColumnType::Char { length } => write!(f, "CHAR({})", length),
            ColumnType::VarChar { length } => write!(f, "VARCHAR({})", length),
            _ => write!(f, "{}", format!("{:?}", self).to_uppercase()),
        }
    }
}

impl ColumnType {
    /// Determines whether the column type can handle the expression given.
    ///
    /// # Arguments
    /// * expr - The expression to check.
    pub fn can_store_literal(&self, value: Literal) -> bool {
        match value {
            Literal::Long(_) => {
                match *self {
                    ColumnType::BigInt => true,
                    _ => false,
                }
            }
            Literal::Int(_) => {
                match *self {
                    ColumnType::Integer | ColumnType::TinyInt | ColumnType::SmallInt | ColumnType::Date |
                    ColumnType::Time | ColumnType::Timestamp => true,
                    _ => false,
                }
            }
            Literal::Double(_) => {
                match *self {
                    ColumnType::Double => true,
                    _ => false,
                }
            }
            Literal::Float(_) => {
                match *self {
                    ColumnType::Double | ColumnType::Float => true,
                    _ => false,
                }
            }
            Literal::String(s) => {
                match *self {
                    ColumnType::Char { length } |
                    ColumnType::VarChar { length } => s.len() as u16 <= length,
                    ColumnType::Blob | ColumnType::Text => true,
                    _ => false,
                }
            }
            Literal::True | Literal::False => {
                match *self {
                    ColumnType::TinyInt => true,
                    _ => false,
                }
            }
            Literal::Null => true,
            Literal::FilePointer { .. } => false,
        }
    }

    /// Generates a default literal for the given type.
    pub fn default_literal(&self) -> Literal {
        match *self {
            ColumnType::TinyInt | ColumnType::SmallInt | ColumnType::Integer => Literal::Int(0),
            ColumnType::BigInt => Literal::Long(0),
            ColumnType::Float => Literal::Float(0.0),
            ColumnType::Double => Literal::Double(0.0),
            ColumnType::Char { .. } |
            ColumnType::VarChar { .. } |
            ColumnType::Text => Literal::String("".into()),
            // TODO
            _ => Literal::Null,
        }
    }

    /// Whether the column type is numeric.
    pub fn is_numeric(&self) -> bool {
        match *self {
            ColumnType::TinyInt | ColumnType::SmallInt | ColumnType::Integer | ColumnType::BigInt
            | ColumnType::Float | ColumnType::Double | ColumnType::Numeric { .. } => true,
            _ => false,
        }
    }
}

#[derive(Debug, Clone, PartialEq)]
/// Basic information about a table column, including its name and SQL type.
/// Constraints, even
/// `NOT NULL` constraints, appear at the table level, since some constraints
/// can involve multiple
/// columns.
pub struct ColumnInfo {
    /// The type information for the column.
    pub column_type: ColumnType,
    /// The name of the attribute. If the name is `None`, that means this is a wildcard.
    pub name: Option<String>,
    /// An optional table-name for the attribute, in cases where a join or Cartesian product
    /// generates a result with duplicate attribute-names. In most cases it is expected that this
    /// table-name will be `None`.
    pub table_name: Option<String>,
}

impl ColumnInfo {
    /// Create a new column-info object with a name, but not associated with a table.
    ///
    /// # Arguments
    /// * column_type - The type information for the column.
    /// * name - The column name.
    pub fn with_name<S: Into<String>>(column_type: ColumnType, name: S) -> ColumnInfo {
        ColumnInfo {
            column_type: column_type,
            name: Some(name.into()),
            table_name: None,
        }
    }

    /// Create a new column-info object with a name that is associated with a table.
    ///
    /// # Arguments
    /// * column_type - The type information for the column.
    /// * name - The column name.
    /// * table_name - The table name.
    pub fn with_table_name<S1: Into<String>, S2: Into<String>>(column_type: ColumnType,
                                                               name: S1,
                                                               table_name: S2)
                                                               -> ColumnInfo {
        ColumnInfo {
            column_type: column_type,
            name: Some(name.into()),
            table_name: Some(table_name.into()),
        }
    }

    /// Create a new column-info object that corresponds to a wildcard selection on a table.
    ///
    /// # Arguments
    /// * column_type - The type information for the column.
    /// * table_name - The table name.
    pub fn with_wildcard<S: Into<String>>(column_type: ColumnType, table_name: S) -> ColumnInfo {
        ColumnInfo {
            column_type: column_type,
            name: None,
            table_name: Some(table_name.into()),
        }
    }

    /// Returns the column name for a column-info object.
    pub fn get_column_name(&self) -> ColumnName {
        (self.table_name.clone(), self.name.clone())
    }

    /// Determines a column info object for a select value if it is possible to evaluate the select
    /// value with an environment.
    ///
    /// Since the only reason for this to fail is if the select value is not evaluable over the
    /// environment, we simply return None if the evaluation doesn't work.
    pub fn from_select_value(value: &SelectValue, mut env: &mut Option<&mut Environment>) -> Option<ColumnInfo> {
        match *value {
            SelectValue::Expression { ref expression, ref alias } => {
                // Here we remove all scalar subqueries if possible. The way we do this is described
                // in the leave() method of the SubqueryProcessor.
                let mut processor = SubqueryProcessor::new();
                let expr_no_subqueries = expression.clone().traverse(&mut processor);
                // We do this in two ways. First, if there are subqueries, we check what the
                // expression is with the subqueries replaced with their default values, since we
                // only care about the type. If there aren't any, we use the regular expression.
                let expr_to_evaluate: &Expression = if processor.has_valid_subqueries {
                    &expr_no_subqueries
                } else {
                    expression
                };
                if let Ok(literal) = expr_to_evaluate.evaluate(&mut None, &mut None) {
                    let col_type = literal.get_column_type();
                    Some(ColumnInfo::with_name(col_type,
                                               match *alias {
                                                   Some(ref name) => name.clone(),
                                                   None => format!("{}", literal),
                                               }))
                } else if env.is_some() {
                    if let Ok(literal) = expr_to_evaluate.evaluate(env, &mut None) {
                        let col_type = literal.get_column_type();
                        Some(ColumnInfo::with_name(col_type,
                                                   match *alias {
                                                       Some(ref name) => name.clone(),
                                                       None => format!("{}", expression),
                                                   }))
                    } else {
                        None
                    }
                } else {
                    None
                }
            },
            // No way to evaluate a wildcard here.
            SelectValue::WildcardColumn { .. } => None,
        }
    }
}

impl fmt::Display for ColumnInfo {
    fn fmt(&self, f: &mut fmt::Formatter) -> fmt::Result {
        match (self.table_name.clone(), self.name.clone()) {
            (None, None) => write!(f, "ColumnInfo[*:{}]", self.column_type),
            (None, Some(name)) => write!(f, "ColumnInfo[{}:{}]", name, self.column_type),
            (Some(table_name), None) => write!(f, "ColumnInfo[{}.*:{}]", table_name, self.column_type),
            (Some(table_name), Some(name)) => {
                write!(f,
                       "ColumnInfo[{}.{}:{}]",
                       table_name,
                       name,
                       self.column_type)
            }
        }
    }
}

#[cfg(test)]
mod tests {
    use super::*;

    use ::expressions::{ArithmeticType, Environment, Expression, SelectClause, SelectValue};
    use ::relations::Schema;

    #[test]
    fn test_column_type_display() {
<<<<<<< HEAD
        assert_eq! (format!("{}", ColumnType::Null), "NULL");
        assert_eq! (format!("{}", ColumnType::Char { length: 12 }), "CHAR(12)");
        assert_eq! (format!("{}", ColumnType::VarChar { length: 13 }),
        "VARCHAR(13)");
        assert_eq! (format!("{}",
                            ColumnType::Numeric {
                                scale: 2,
                                precision: 16,
                            }),
        "NUMERIC(2, 16)");
=======
        assert_eq!(format!("{}", ColumnType::Null), "NULL");
        assert_eq!(format!("{}", ColumnType::Char { length: 12 }), "CHAR(12)");
        assert_eq!(format!("{}", ColumnType::VarChar { length: 13 }),
        "VARCHAR(13)");
        assert_eq!(format!("{}",
                           ColumnType::Numeric {
                               scale: 2,
                               precision: 16,
                           }),
        "NUMERIC(2, 16)");
    }

    #[test]
    fn test_is_numeric() {
        assert!(ColumnType::Integer.is_numeric());
        assert!(ColumnType::BigInt.is_numeric());
        assert!(ColumnType::TinyInt.is_numeric());
        assert!(ColumnType::SmallInt.is_numeric());
        assert!(ColumnType::Float.is_numeric());
        assert!(ColumnType::Double.is_numeric());
        assert!(ColumnType::Numeric { scale: 12, precision: 12 }.is_numeric());
        assert!(!ColumnType::Date.is_numeric());
        assert!(!ColumnType::DateTime.is_numeric());
        assert!(!ColumnType::Time.is_numeric());
        assert!(!ColumnType::Timestamp.is_numeric());
        assert!(!ColumnType::Blob.is_numeric());
        assert!(!ColumnType::Char { length: 1 }.is_numeric());
        assert!(!ColumnType::VarChar { length: 1 }.is_numeric());
        assert!(!ColumnType::FilePointer.is_numeric());
        assert!(!ColumnType::Null.is_numeric());
        assert!(!ColumnType::Text.is_numeric());
>>>>>>> ddd99b75
    }

    #[test]
    fn test_column_info_display() {
<<<<<<< HEAD
        assert_eq! (format!("{}",
                            ColumnInfo {
                                column_type: ColumnType::Integer,
                                name: None,
                                table_name: None,
                            }),
        "ColumnInfo[*:INTEGER]");
        assert_eq! (format!("{}",
                            ColumnInfo {
                                column_type: ColumnType::Integer,
                                name: Some("foo".into()),
                                table_name: None,
                            }),
        "ColumnInfo[foo:INTEGER]");
        assert_eq! (format!("{}",
                            ColumnInfo {
                                column_type: ColumnType::Integer,
                                name: None,
                                table_name: Some("foo".into()),
                            }),
        "ColumnInfo[foo.*:INTEGER]");
        assert_eq! (format!("{}",
                            ColumnInfo {
                                column_type: ColumnType::Integer,
                                name: Some("bar".into()),
                                table_name: Some("foo".into()),
                            }),
        "ColumnInfo[foo.bar:INTEGER]");
    }

    #[test]
    fn test_from_select_value() {
        let schema = Schema::with_columns(vec![ColumnInfo::with_name(ColumnType::Integer, "B")]).unwrap();
        let mut env = {
            let mut env = Environment::new();
            let default_tuple = schema.default_tuple();
            env.add_tuple(schema.clone(), default_tuple);
            env
        };

        let value1 = SelectValue::Expression {
            expression: Expression::Int(3),
            alias: None,
        };
        let value2 = SelectValue::Expression {
            expression: Expression::Float(234.0),
            alias: Some("A".into()),
        };
        let value3 = SelectValue::Expression {
            expression: Expression::Arithmetic(Box::new(Expression::Int(5)),
                                               ArithmeticType::Plus,
                                               Box::new(Expression::ColumnValue((None, Some("B".into()))))),
            alias: None,
        };
        let value4 = SelectValue::Expression {
            expression: Expression::Arithmetic(Box::new(Expression::Long(5)),
                                               ArithmeticType::Plus,
                                               Box::new(Expression::ColumnValue((None, Some("B".into()))))),
            alias: Some("C".into()),
        };

        assert_eq!(Some(ColumnInfo::with_name(ColumnType::Integer, "3")), ColumnInfo::from_select_value(&value1, &mut None));
        assert_eq!(Some(ColumnInfo::with_name(ColumnType::Float, "A")), ColumnInfo::from_select_value(&value2, &mut None));
        assert_eq!(None, ColumnInfo::from_select_value(&value3, &mut None));
        assert_eq!(None, ColumnInfo::from_select_value(&value4, &mut None));

        assert_eq!(Some(ColumnInfo::with_name(ColumnType::Integer, "3")), ColumnInfo::from_select_value(&value1, &mut Some(&mut env)));
        assert_eq!(Some(ColumnInfo::with_name(ColumnType::Float, "A")), ColumnInfo::from_select_value(&value2, &mut Some(&mut env)));
        assert_eq!(Some(ColumnInfo::with_name(ColumnType::Integer, "5 + B")), ColumnInfo::from_select_value(&value3, &mut Some(&mut env)));
        assert_eq!(Some(ColumnInfo::with_name(ColumnType::BigInt, "C")), ColumnInfo::from_select_value(&value4, &mut Some(&mut env)));

        // Test subquery stuff
        let scalar1 = SelectClause::scalar(vec![value1.clone()]); // single scalar value
        let scalar2 = SelectClause::scalar(vec![value1.clone(), value2.clone()]); // multiple values
        let scalar3 = SelectClause::scalar(vec![value3.clone()]); // non scalar value

        let value_sub1 = SelectValue::Expression {
            expression: Expression::Arithmetic(Box::new(Expression::Int(5)),
                                               ArithmeticType::Plus,
                                               Box::new(Expression::Subquery(Box::new(scalar1)))),
            alias: None,
        };

        let value_sub2 = SelectValue::Expression {
            expression: Expression::Arithmetic(Box::new(Expression::Int(5)),
                                               ArithmeticType::Plus,
                                               Box::new(Expression::Subquery(Box::new(scalar2)))),
            alias: None,
        };

        let value_sub3 = SelectValue::Expression {
            expression: Expression::Arithmetic(Box::new(Expression::Int(5)),
                                               ArithmeticType::Plus,
                                               Box::new(Expression::Subquery(Box::new(scalar3)))),
            alias: None,
        };

        assert_eq!(Some(ColumnInfo::with_name(ColumnType::Integer, "5")), ColumnInfo::from_select_value(&value_sub1, &mut None));
        assert_eq!(None, ColumnInfo::from_select_value(&value_sub2, &mut None));
        assert_eq!(None, ColumnInfo::from_select_value(&value_sub3, &mut None));
=======
        assert_eq!(format!("{}",
                           ColumnInfo {
                               column_type: ColumnType::Integer,
                               name: None,
                               table_name: None,
                           }),
        "ColumnInfo[*:INTEGER]");
        assert_eq!(format!("{}",
                           ColumnInfo {
                               column_type: ColumnType::Integer,
                               name: Some("foo".into()),
                               table_name: None,
                           }),
        "ColumnInfo[foo:INTEGER]");
        assert_eq!(format!("{}",
                           ColumnInfo {
                               column_type: ColumnType::Integer,
                               name: None,
                               table_name: Some("foo".into()),
                           }),
        "ColumnInfo[foo.*:INTEGER]");
        assert_eq!(format!("{}",
                           ColumnInfo {
                               column_type: ColumnType::Integer,
                               name: Some("bar".into()),
                               table_name: Some("foo".into()),
                           }),
        "ColumnInfo[foo.bar:INTEGER]");
>>>>>>> ddd99b75
    }
}<|MERGE_RESOLUTION|>--- conflicted
+++ resolved
@@ -398,18 +398,6 @@
 
     #[test]
     fn test_column_type_display() {
-<<<<<<< HEAD
-        assert_eq! (format!("{}", ColumnType::Null), "NULL");
-        assert_eq! (format!("{}", ColumnType::Char { length: 12 }), "CHAR(12)");
-        assert_eq! (format!("{}", ColumnType::VarChar { length: 13 }),
-        "VARCHAR(13)");
-        assert_eq! (format!("{}",
-                            ColumnType::Numeric {
-                                scale: 2,
-                                precision: 16,
-                            }),
-        "NUMERIC(2, 16)");
-=======
         assert_eq!(format!("{}", ColumnType::Null), "NULL");
         assert_eq!(format!("{}", ColumnType::Char { length: 12 }), "CHAR(12)");
         assert_eq!(format!("{}", ColumnType::VarChar { length: 13 }),
@@ -441,113 +429,10 @@
         assert!(!ColumnType::FilePointer.is_numeric());
         assert!(!ColumnType::Null.is_numeric());
         assert!(!ColumnType::Text.is_numeric());
->>>>>>> ddd99b75
     }
 
     #[test]
     fn test_column_info_display() {
-<<<<<<< HEAD
-        assert_eq! (format!("{}",
-                            ColumnInfo {
-                                column_type: ColumnType::Integer,
-                                name: None,
-                                table_name: None,
-                            }),
-        "ColumnInfo[*:INTEGER]");
-        assert_eq! (format!("{}",
-                            ColumnInfo {
-                                column_type: ColumnType::Integer,
-                                name: Some("foo".into()),
-                                table_name: None,
-                            }),
-        "ColumnInfo[foo:INTEGER]");
-        assert_eq! (format!("{}",
-                            ColumnInfo {
-                                column_type: ColumnType::Integer,
-                                name: None,
-                                table_name: Some("foo".into()),
-                            }),
-        "ColumnInfo[foo.*:INTEGER]");
-        assert_eq! (format!("{}",
-                            ColumnInfo {
-                                column_type: ColumnType::Integer,
-                                name: Some("bar".into()),
-                                table_name: Some("foo".into()),
-                            }),
-        "ColumnInfo[foo.bar:INTEGER]");
-    }
-
-    #[test]
-    fn test_from_select_value() {
-        let schema = Schema::with_columns(vec![ColumnInfo::with_name(ColumnType::Integer, "B")]).unwrap();
-        let mut env = {
-            let mut env = Environment::new();
-            let default_tuple = schema.default_tuple();
-            env.add_tuple(schema.clone(), default_tuple);
-            env
-        };
-
-        let value1 = SelectValue::Expression {
-            expression: Expression::Int(3),
-            alias: None,
-        };
-        let value2 = SelectValue::Expression {
-            expression: Expression::Float(234.0),
-            alias: Some("A".into()),
-        };
-        let value3 = SelectValue::Expression {
-            expression: Expression::Arithmetic(Box::new(Expression::Int(5)),
-                                               ArithmeticType::Plus,
-                                               Box::new(Expression::ColumnValue((None, Some("B".into()))))),
-            alias: None,
-        };
-        let value4 = SelectValue::Expression {
-            expression: Expression::Arithmetic(Box::new(Expression::Long(5)),
-                                               ArithmeticType::Plus,
-                                               Box::new(Expression::ColumnValue((None, Some("B".into()))))),
-            alias: Some("C".into()),
-        };
-
-        assert_eq!(Some(ColumnInfo::with_name(ColumnType::Integer, "3")), ColumnInfo::from_select_value(&value1, &mut None));
-        assert_eq!(Some(ColumnInfo::with_name(ColumnType::Float, "A")), ColumnInfo::from_select_value(&value2, &mut None));
-        assert_eq!(None, ColumnInfo::from_select_value(&value3, &mut None));
-        assert_eq!(None, ColumnInfo::from_select_value(&value4, &mut None));
-
-        assert_eq!(Some(ColumnInfo::with_name(ColumnType::Integer, "3")), ColumnInfo::from_select_value(&value1, &mut Some(&mut env)));
-        assert_eq!(Some(ColumnInfo::with_name(ColumnType::Float, "A")), ColumnInfo::from_select_value(&value2, &mut Some(&mut env)));
-        assert_eq!(Some(ColumnInfo::with_name(ColumnType::Integer, "5 + B")), ColumnInfo::from_select_value(&value3, &mut Some(&mut env)));
-        assert_eq!(Some(ColumnInfo::with_name(ColumnType::BigInt, "C")), ColumnInfo::from_select_value(&value4, &mut Some(&mut env)));
-
-        // Test subquery stuff
-        let scalar1 = SelectClause::scalar(vec![value1.clone()]); // single scalar value
-        let scalar2 = SelectClause::scalar(vec![value1.clone(), value2.clone()]); // multiple values
-        let scalar3 = SelectClause::scalar(vec![value3.clone()]); // non scalar value
-
-        let value_sub1 = SelectValue::Expression {
-            expression: Expression::Arithmetic(Box::new(Expression::Int(5)),
-                                               ArithmeticType::Plus,
-                                               Box::new(Expression::Subquery(Box::new(scalar1)))),
-            alias: None,
-        };
-
-        let value_sub2 = SelectValue::Expression {
-            expression: Expression::Arithmetic(Box::new(Expression::Int(5)),
-                                               ArithmeticType::Plus,
-                                               Box::new(Expression::Subquery(Box::new(scalar2)))),
-            alias: None,
-        };
-
-        let value_sub3 = SelectValue::Expression {
-            expression: Expression::Arithmetic(Box::new(Expression::Int(5)),
-                                               ArithmeticType::Plus,
-                                               Box::new(Expression::Subquery(Box::new(scalar3)))),
-            alias: None,
-        };
-
-        assert_eq!(Some(ColumnInfo::with_name(ColumnType::Integer, "5")), ColumnInfo::from_select_value(&value_sub1, &mut None));
-        assert_eq!(None, ColumnInfo::from_select_value(&value_sub2, &mut None));
-        assert_eq!(None, ColumnInfo::from_select_value(&value_sub3, &mut None));
-=======
         assert_eq!(format!("{}",
                            ColumnInfo {
                                column_type: ColumnType::Integer,
@@ -576,6 +461,77 @@
                                table_name: Some("foo".into()),
                            }),
         "ColumnInfo[foo.bar:INTEGER]");
->>>>>>> ddd99b75
+    }
+
+    #[test]
+    fn test_from_select_value() {
+        let schema = Schema::with_columns(vec![ColumnInfo::with_name(ColumnType::Integer, "B")]).unwrap();
+        let mut env = {
+            let mut env = Environment::new();
+            let default_tuple = schema.default_tuple();
+            env.add_tuple(schema.clone(), default_tuple);
+            env
+        };
+
+        let value1 = SelectValue::Expression {
+            expression: Expression::Int(3),
+            alias: None,
+        };
+        let value2 = SelectValue::Expression {
+            expression: Expression::Float(234.0),
+            alias: Some("A".into()),
+        };
+        let value3 = SelectValue::Expression {
+            expression: Expression::Arithmetic(Box::new(Expression::Int(5)),
+                                               ArithmeticType::Plus,
+                                               Box::new(Expression::ColumnValue((None, Some("B".into()))))),
+            alias: None,
+        };
+        let value4 = SelectValue::Expression {
+            expression: Expression::Arithmetic(Box::new(Expression::Long(5)),
+                                               ArithmeticType::Plus,
+                                               Box::new(Expression::ColumnValue((None, Some("B".into()))))),
+            alias: Some("C".into()),
+        };
+
+        assert_eq!(Some(ColumnInfo::with_name(ColumnType::Integer, "3")), ColumnInfo::from_select_value(&value1, &mut None));
+        assert_eq!(Some(ColumnInfo::with_name(ColumnType::Float, "A")), ColumnInfo::from_select_value(&value2, &mut None));
+        assert_eq!(None, ColumnInfo::from_select_value(&value3, &mut None));
+        assert_eq!(None, ColumnInfo::from_select_value(&value4, &mut None));
+
+        assert_eq!(Some(ColumnInfo::with_name(ColumnType::Integer, "3")), ColumnInfo::from_select_value(&value1, &mut Some(&mut env)));
+        assert_eq!(Some(ColumnInfo::with_name(ColumnType::Float, "A")), ColumnInfo::from_select_value(&value2, &mut Some(&mut env)));
+        assert_eq!(Some(ColumnInfo::with_name(ColumnType::Integer, "5 + B")), ColumnInfo::from_select_value(&value3, &mut Some(&mut env)));
+        assert_eq!(Some(ColumnInfo::with_name(ColumnType::BigInt, "C")), ColumnInfo::from_select_value(&value4, &mut Some(&mut env)));
+
+        // Test subquery stuff
+        let scalar1 = SelectClause::scalar(vec![value1.clone()]); // single scalar value
+        let scalar2 = SelectClause::scalar(vec![value1.clone(), value2.clone()]); // multiple values
+        let scalar3 = SelectClause::scalar(vec![value3.clone()]); // non scalar value
+
+        let value_sub1 = SelectValue::Expression {
+            expression: Expression::Arithmetic(Box::new(Expression::Int(5)),
+                                               ArithmeticType::Plus,
+                                               Box::new(Expression::Subquery(Box::new(scalar1)))),
+            alias: None,
+        };
+
+        let value_sub2 = SelectValue::Expression {
+            expression: Expression::Arithmetic(Box::new(Expression::Int(5)),
+                                               ArithmeticType::Plus,
+                                               Box::new(Expression::Subquery(Box::new(scalar2)))),
+            alias: None,
+        };
+
+        let value_sub3 = SelectValue::Expression {
+            expression: Expression::Arithmetic(Box::new(Expression::Int(5)),
+                                               ArithmeticType::Plus,
+                                               Box::new(Expression::Subquery(Box::new(scalar3)))),
+            alias: None,
+        };
+
+        assert_eq!(Some(ColumnInfo::with_name(ColumnType::Integer, "5")), ColumnInfo::from_select_value(&value_sub1, &mut None));
+        assert_eq!(None, ColumnInfo::from_select_value(&value_sub2, &mut None));
+        assert_eq!(None, ColumnInfo::from_select_value(&value_sub3, &mut None));
     }
 }