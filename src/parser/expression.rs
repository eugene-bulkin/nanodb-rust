use ::expressions::{ArithmeticType, Expression};
use ::parser::literal::literal;
use ::parser::select::select_clause;
use ::parser::utils::*;

<<<<<<< HEAD
named!(subquery_expr (&[u8]) -> Expression, map!(select_clause, |clause| Expression::Subquery(Box::new(clause))));
=======
named!(function_call (&[u8]) -> Expression, do_parse!(
    name: dbobj_ident >>
    tag!("(") >>
    distinct: opt!(ws!(tag_no_case!("DISTINCT"))) >>
    args: separated_list!(ws!(tag!(",")), expression) >>
    tag!(")") >>
    (Expression::Function {
        name: name,
        distinct: distinct.is_some(),
        args: args,
    })
));
>>>>>>> ddd99b75

named!(base_expr (&[u8]) -> Expression, alt_complete!(
    function_call |
    literal_expr |
    column_name_expr |
    do_parse!(
        ws!(tag!("(")) >>
        e: alt_complete!(subquery_expr | logical_or_expr) >>
        ws!(tag!(")")) >>
        (e)
    )
));

named!(literal_expr (&[u8]) -> Expression, map!(literal, Into::into));
named!(column_name_expr (&[u8]) -> Expression, map!(column_name, Into::into));

named!(unary_op_expr (&[u8]) -> Expression, alt_complete!(
    do_parse!(
        tag!("-") >>
        e: unary_op_expr >>
        (Expression::Arithmetic(Box::new(Expression::Int(0)), ArithmeticType::Minus, Box::new(e)))
    ) |
    do_parse!(
        tag!("+") >>
        e: unary_op_expr >>
        (e)
    ) |
    base_expr
));

named!(mult_expr (&[u8]) -> Expression, do_parse!(
    first: unary_op_expr >>
    result: fold_many0!(do_parse!(
        arith_type: map!(ws!(alt!(tag!("*") | tag!("/") | tag!("%"))), ArithmeticType::from) >>
        expr: ws!(unary_op_expr) >>
        (arith_type, expr)
    ), first, |acc: Expression, (at, e)| {
        Expression::Arithmetic(Box::new(acc.clone()), at, Box::new(e))
    }) >>
    (result)
));

named!(additive_expr (&[u8]) -> Expression, do_parse!(
    first: mult_expr >>
    result: fold_many0!(do_parse!(
        arith_type: map!(ws!(alt!(tag!("+") | tag!("-"))), ArithmeticType::from) >>
        expr: ws!(mult_expr) >>
        (arith_type, expr)
    ), first, |acc: Expression, (at, e)| {
        Expression::Arithmetic(Box::new(acc.clone()), at, Box::new(e))
    }) >>
    (result)
));

named!(relational_expr (&[u8]) -> Expression, alt_complete!(
    do_parse!(
        left: additive_expr >>
        compare_type: ws!(alt_complete!(
            alt_complete!(tag!("==") | tag!("=")) |
            alt!(tag!("<>") | tag!("!=")) |
            tag!(">=") |
            tag!("<=") |
            tag!(">") |
            tag!("<")
        )) >>
        right: additive_expr >>
        (Expression::Compare(Box::new(left), compare_type.into(), Box::new(right)))
    ) |
     do_parse!(
        e: additive_expr >>
        ws!(tag_no_case!("IS")) >>
        invert: opt!(ws!(tag_no_case!("NOT"))) >>
        ws!(tag_no_case!("NULL")) >>
        ({
            let null_res = Expression::IsNull(Box::new(e));
            if invert.is_some() {
                Expression::NOT(Box::new(null_res))
            } else {
                null_res
            }
        })
    ) |
// TODO: LIKE, etc.
    additive_expr
));

named!(logical_not_expr (&[u8]) -> Expression, do_parse!(
    not: opt!(tag_no_case!("NOT")) >>
    inner: relational_expr >> // TODO: Handle exists_expr
    ({
        if not.is_some() {
            Expression::NOT(Box::new(inner))
        } else {
            inner
        }
    })
));

named!(logical_and_expr (&[u8]) -> Expression, do_parse!(
    clauses: separated_nonempty_list!(ws!(tag_no_case!("AND")), logical_not_expr) >>
    ({
        let has_plural = clauses.len() > 1;
        if has_plural {
            Expression::AND(clauses)
        } else {
            clauses[0].clone()
        }
    })
));

named!(logical_or_expr (&[u8]) -> Expression, do_parse!(
    clauses: separated_nonempty_list!(ws!(tag_no_case!("OR")), logical_and_expr) >>
    ({
        let has_plural = clauses.len() > 1;
        if has_plural {
            Expression::OR(clauses)
        } else {
            clauses[0].clone()
        }
    })
));

named!(pub expression (&[u8]) -> Expression, ws!(logical_or_expr));

#[cfg(test)]
mod tests {
    use nom::IResult::*;

    use super::*;
    use ::expressions::{ArithmeticType, CompareType, Expression, FromClause, SelectClause, SelectValue};

    #[test]
    fn test_base_expr() {
        assert_eq!(Done(&[][..], Expression::Int(234)), base_expr(b"234"));
        assert_eq!(Done(&[][..], Expression::ColumnValue((None, Some("A".into())))), base_expr(b"a"));
        assert_eq!(Done(&[][..], Expression::ColumnValue((Some("B".into()), Some("A".into())))), base_expr(b"b.a"));
        assert_eq!(Done(&[][..], Expression::ColumnValue((Some("B".into()), None))), base_expr(b"b.*"));
        assert_eq!(Done(&[][..], Expression::OR(vec![Expression::Int(3), Expression::Int(4)])), base_expr(b"(3 OR 4)"));

        let clause = SelectClause::new(FromClause::base_table("BAR".into(), None),
                                       false,
                                       vec![SelectValue::Expression {
                                           expression: Expression::ColumnValue((None,
                                                                                Some("FOO".into()))),
                                           alias: None
                                       }],
                                       None, None, None);
        assert_eq!(Done(&[][..], Expression::Subquery(Box::new(clause))), base_expr(b"(SELECT foo FROM bar)"));
    }

    #[test]
    fn test_logical_exprs() {
        assert_eq!(Done(&[][..], Expression::AND(vec![Expression::Int(3), Expression::Int(4)])), logical_and_expr(b"3 AND 4"));
        assert_eq!(Done(&[][..], Expression::AND(vec![Expression::Int(3), Expression::Int(4)])), logical_or_expr(b"3 AND 4"));
        assert_eq!(Done(&[][..], Expression::OR(vec![Expression::Int(3), Expression::Int(4)])), logical_or_expr(b"3 OR 4"));
        assert_eq!(Done(&[][..], Expression::OR(vec![Expression::Int(3), Expression::AND(vec![Expression::Int(4), Expression::Int(5)])])), logical_or_expr(b"3 OR 4 AND 5"));
    }

    #[test]
    fn test_arithmetic_exprs() {
        let three = Box::new(Expression::Int(3));
        let four = Box::new(Expression::Int(4));
        let five = Box::new(Expression::Int(5));
        let minus_five = Box::new(Expression::Arithmetic(Box::new(Expression::Int(0)),
                                                         ArithmeticType::Minus,
                                                         five.clone()));
        let seven = Box::new(Expression::Int(7));
        assert_eq!(Done(&[][..], Expression::Int(67)), additive_expr(b"67"));
        assert_eq!(Done(&[][..], Expression::Arithmetic(three.clone(), ArithmeticType::Plus, four.clone())), additive_expr(b"3 + 4"));
        assert_eq!(Done(&[][..], Expression::Arithmetic(three.clone(), ArithmeticType::Multiply, four.clone())), additive_expr(b"3 * 4"));
        assert_eq!(Done(&[][..], Expression::Arithmetic(Box::new(Expression::Arithmetic(three.clone(),
                                                                                        ArithmeticType::Plus,
                                                                                        four.clone())),
                                                        ArithmeticType::Minus,
                                                        seven.clone(), )), additive_expr(b"3 + 4 - 7"));
        assert_eq!(Done(&[][..], Expression::Arithmetic(Box::new(Expression::Arithmetic(Box::new(Expression::Arithmetic(three.clone(),
                                                                                                                        ArithmeticType::Multiply,
                                                                                                                        five.clone())),
                                                                                        ArithmeticType::Plus,
                                                                                        four.clone())),
                                                        ArithmeticType::Minus,
                                                        seven.clone(), )), additive_expr(b"3 * 5 + 4 - 7"));
        assert_eq!(Done(&[][..], Expression::Arithmetic(Box::new(Expression::Arithmetic(Box::new(Expression::Arithmetic(three.clone(),
                                                                                                                        ArithmeticType::Multiply,
                                                                                                                        minus_five.clone())),
                                                                                        ArithmeticType::Plus,
                                                                                        four.clone())),
                                                        ArithmeticType::Minus,
                                                        seven.clone(), )), additive_expr(b"3 * -5 + 4 - 7"));
    }

    #[test]
    fn test_relational_exprs() {
        assert_eq!(Done(&[][..], Expression::Compare(Box::new(Expression::Int(3)), CompareType::Equals, Box::new(Expression::Int(4)))), relational_expr(b"3 = 4"));
        assert_eq!(Done(&[][..], Expression::Compare(Box::new(Expression::Int(3)), CompareType::Equals, Box::new(Expression::Int(4)))), relational_expr(b"3 == 4"));
        assert_eq!(Done(&[][..], Expression::Compare(Box::new(Expression::Int(3)), CompareType::NotEquals, Box::new(Expression::Int(4)))), relational_expr(b"3 != 4"));
        assert_eq!(Done(&[][..], Expression::Compare(Box::new(Expression::Int(3)), CompareType::NotEquals, Box::new(Expression::Int(4)))), relational_expr(b"3 <> 4"));
        assert_eq!(Done(&[][..], Expression::Compare(Box::new(Expression::Int(3)), CompareType::LessThan, Box::new(Expression::Int(4)))), relational_expr(b"3 < 4"));
        assert_eq!(Done(&[][..], Expression::Compare(Box::new(Expression::Int(3)), CompareType::LessThanEqual, Box::new(Expression::Int(4)))), relational_expr(b"3 <= 4"));
        assert_eq!(Done(&[][..], Expression::Compare(Box::new(Expression::Int(3)), CompareType::GreaterThan, Box::new(Expression::Int(4)))), relational_expr(b"3 > 4"));
        assert_eq!(Done(&[][..], Expression::Compare(Box::new(Expression::Int(3)), CompareType::GreaterThanEqual, Box::new(Expression::Int(4)))), relational_expr(b"3 >= 4"));
        assert_eq!(Done(&[][..], Expression::IsNull(Box::new(Expression::Int(3)))), relational_expr(b"3 IS NULL"));
        assert_eq!(Done(&[][..], Expression::NOT(Box::new(Expression::IsNull(Box::new(Expression::Int(3)))))), relational_expr(b"3 IS NOT NULL"));

        assert_eq!(Done(&[][..], Expression::Compare(Box::new(Expression::ColumnValue((None, Some("A".into())))), CompareType::LessThanEqual, Box::new(Expression::Int(4)))), relational_expr(b"a <= 4"));
        assert_eq!(Done(&[][..], Expression::Compare(Box::new(Expression::ColumnValue((Some("B".into()), Some("A".into())))), CompareType::GreaterThan, Box::new(Expression::Int(4)))), relational_expr(b"b.a > 4"));
    }

    #[test]
    fn test_function_call() {
        assert_eq!(Done(&[][..], Expression::Function {
            name: "ABS".into(),
            distinct: false,
            args: vec![Expression::Int(5)]
        }), function_call(b"ABS(5)"));
        assert_eq!(Done(&[][..], Expression::Function {
            name: "POWER".into(),
            distinct: false,
            args: vec![Expression::Int(3), Expression::Float(4.5)]
        }), function_call(b"POWER(3, 4.5f)"));
        assert_eq!(Done(&[][..], Expression::Function {
            name: "COUNT".into(),
            distinct: true,
            args: vec![Expression::ColumnValue((None, Some("FOO".into())))]
        }), function_call(b"count(distinct foo)"));
    }
}<|MERGE_RESOLUTION|>--- conflicted
+++ resolved
@@ -3,9 +3,6 @@
 use ::parser::select::select_clause;
 use ::parser::utils::*;
 
-<<<<<<< HEAD
-named!(subquery_expr (&[u8]) -> Expression, map!(select_clause, |clause| Expression::Subquery(Box::new(clause))));
-=======
 named!(function_call (&[u8]) -> Expression, do_parse!(
     name: dbobj_ident >>
     tag!("(") >>
@@ -18,7 +15,8 @@
         args: args,
     })
 ));
->>>>>>> ddd99b75
+
+named!(subquery_expr (&[u8]) -> Expression, map!(select_clause, |clause| Expression::Subquery(Box::new(clause))));
 
 named!(base_expr (&[u8]) -> Expression, alt_complete!(
     function_call |
